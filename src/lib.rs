/*
 *     Copyright 2025 The Dragonfly Authors
 *
 * Licensed under the Apache License, Version 2.0 (the "License");
 * you may not use this file except in compliance with the License.
 * You may obtain a copy of the License at
 *
 *      http://www.apache.org/licenses/LICENSE-2.0
 *
 * Unless required by applicable law or agreed to in writing, software
 * distributed under the License is distributed on an "AS IS" BASIS,
 * WITHOUT WARRANTIES OR CONDITIONS OF ANY KIND, either express or implied.
 * See the License for the specific language governing permissions and
 * limitations under the License.
 */

use crate::error::{Error, Result};
use bytes::{BufMut, Bytes, BytesMut};
use rand::prelude::*;
use serde::{Deserialize, Serialize};

pub mod error;
pub mod tlv;

/// HEADER_SIZE is the size of the Vortex packet header including the packet identifier, tag, and
/// length.
pub const HEADER_SIZE: usize = 6;

/// MAX_VALUE_SIZE is the maximum size of the value field (4 GiB).
const MAX_VALUE_SIZE: usize = 4 * 1024 * 1024 * 1024;

/// Header represents the Vortex packet header.
#[derive(Debug, Clone, Serialize, Deserialize)]
pub struct Header {
    id: u8,
    tag: tlv::Tag,
    length: u32,
}

/// Header implements the Header functions.
impl Header {
    /// new creates a new Vortex packet header.
    pub fn new(tag: tlv::Tag, value_length: u32) -> Self {
        let mut rng = thread_rng();
        Self {
            id: rng.gen(),
            tag,
            length: value_length,
        }
    }

    /// new_download_piece creates a new Vortex packet header for download piece request.
    pub fn new_download_piece() -> Self {
        let mut rng = thread_rng();
        Self {
            id: rng.gen(),
            tag: tlv::Tag::DownloadPiece,
            length: (tlv::download_piece::TASK_ID_SIZE + tlv::download_piece::PIECE_NUMBER_SIZE)
                as u32,
        }
    }

    /// new_close creates a new Vortex packet header for close message.
    pub fn new_close() -> Self {
        let mut rng = thread_rng();
        Self {
            id: rng.gen(),
            tag: tlv::Tag::Close,
            length: 0,
        }
    }

    /// new_piece_content creates a new Vortex packet header for piece content.
    pub fn new_piece_content(value_length: u32) -> Self {
        let mut rng = thread_rng();
        Self {
            id: rng.gen(),
            tag: tlv::Tag::PieceContent,
            length: value_length,
        }
    }

    /// new_error creates a new Vortex packet header for error.
    pub fn new_error(value_length: u32) -> Self {
        let mut rng = thread_rng();
        Self {
            id: rng.gen(),
            tag: tlv::Tag::Error,
            length: value_length,
        }
    }
}

/// Implement TryFrom<Bytes> for Header.
impl TryFrom<Bytes> for Header {
    type Error = Error;

    /// try_from converts a Bytes into a Header.
    fn try_from(bytes: Bytes) -> Result<Self> {
        if bytes.len() != HEADER_SIZE {
            return Err(Error::InvalidPacket(format!(
                "expected min {HEADER_SIZE} bytes, got {}",
                bytes.len()
            )));
        }

        let id = bytes
            .first()
            .ok_or(Error::InvalidPacket(
                "insufficient bytes for id".to_string(),
            ))?
            .to_owned();

        let tag = bytes
            .get(1)
            .ok_or(Error::InvalidPacket(
                "insufficient bytes for tag".to_string(),
            ))?
            .to_owned()
            .into();

        let length = u32::from_be_bytes(
            bytes
                .get(2..HEADER_SIZE)
                .ok_or(Error::InvalidPacket(
                    "insufficient bytes for length".to_string(),
                ))?
                .try_into()?,
        );
        Ok(Header { id, tag, length })
    }
}

/// Implement From<Header> for Bytes.
impl From<Header> for Bytes {
    /// from converts a Header into Bytes.
    fn from(header: Header) -> Self {
        let mut bytes = BytesMut::with_capacity(HEADER_SIZE);
        bytes.put_u8(header.id);
        bytes.put_u8(header.tag.into());
        bytes.put_u32(header.length);
        bytes.freeze()
    }
}

/// Vortex Protocol
///
/// Vortex is a peer-to-peer (P2P) file transfer protocol using TLV (Tag-Length-Value) format for
/// efficient and flexible data transmission. Designed for reliable and scalable file sharing.
///
/// Packet Format:
///     - Packet Identifier (1 bytes): Uniquely identifies each packet
///     - Tag (1 bytes): Specifies data type in value field
///     - Length (8 bytes): Indicates Value field length, up to 4 GiB
///     - Value (variable): Actual data content, maximum 1 GiB
///
/// Protocol Format:
///
/// ```text
/// ---------------------------------------------------------------------------------------------------
/// |                             |                    |                    |                         |
/// | Packet Identifier (1 bytes) |    Tag (1 bytes)   |  Length (8 bytes)  |   Value (up to 4 GiB)   |
/// |                             |                    |                    |                         |
/// ---------------------------------------------------------------------------------------------------
/// ```
///
/// For more information, please refer to the [Vortex Protocol](https://github.com/dragonflyoss/vortex/blob/main/docs/README.md).
#[derive(Debug, Clone)]
pub enum Vortex {
    DownloadPiece(Header, tlv::download_piece::DownloadPiece),
    PieceContent(Header, tlv::piece_content::PieceContent),
    DownloadPersistentCachePiece(Header, tlv::download_piece::DownloadPiece),
    Reserved(Header),
    Close(Header),
    Error(Header, tlv::error::Error),
}

/// Vortex implements the Vortex functions.
impl Vortex {
    /// Creates a new Vortex packet.
    pub fn new(tag: tlv::Tag, value: Bytes) -> Result<Self> {
        (tag, Header::new(tag, value.len() as u32), value).try_into()
    }

    /// id returns the packet identifier of the Vortex packet.
    #[inline]
    pub fn id(&self) -> u8 {
        match self {
            Vortex::DownloadPiece(header, _) => header.id,
            Vortex::PieceContent(header, _) => header.id,
            Vortex::DownloadPersistentCachePiece(header, _) => header.id,
            Vortex::Reserved(header) => header.id,
            Vortex::Close(header) => header.id,
            Vortex::Error(header, _) => header.id,
        }
    }

    /// tag returns the tag of the Vortex packet.
    #[inline]
    pub fn tag(&self) -> tlv::Tag {
        match self {
<<<<<<< HEAD
            Vortex::DownloadPiece(header, _) => &header.tag,
            Vortex::PieceContent(header, _) => &header.tag,
            Vortex::DownloadPersistentCachePiece(header, _) => &header.tag,
            Vortex::Reserved(header) => &header.tag,
            Vortex::Close(header) => &header.tag,
            Vortex::Error(header, _) => &header.tag,
=======
            Vortex::DownloadPiece(header, _) => header.tag,
            Vortex::PieceContent(header, _) => header.tag,
            Vortex::Reserved(header) => header.tag,
            Vortex::Close(header) => header.tag,
            Vortex::Error(header, _) => header.tag,
>>>>>>> af16e18b
        }
    }

    /// length returns the length of the value field.
    #[inline]
    pub fn length(&self) -> usize {
        match self {
<<<<<<< HEAD
            Vortex::DownloadPiece(header, _) => header.length,
            Vortex::PieceContent(header, _) => header.length,
            Vortex::DownloadPersistentCachePiece(header, _) => header.length,
            Vortex::Reserved(header) => header.length,
            Vortex::Close(header) => header.length,
            Vortex::Error(header, _) => header.length,
=======
            Vortex::DownloadPiece(header, _) => header.length as usize,
            Vortex::PieceContent(header, _) => header.length as usize,
            Vortex::Reserved(header) => header.length as usize,
            Vortex::Close(header) => header.length as usize,
            Vortex::Error(header, _) => header.length as usize,
>>>>>>> af16e18b
        }
    }

    /// header returns a reference to the packet header.
    #[inline]
    pub fn header(&self) -> &Header {
        match self {
            Vortex::DownloadPiece(header, _) => header,
            Vortex::PieceContent(header, _) => header,
            Vortex::Reserved(header) => header,
            Vortex::Close(header) => header,
            Vortex::Error(header, _) => header,
        }
    }
}

/// Implement TryFrom<Bytes> for Vortex.
impl TryFrom<Bytes> for Vortex {
    type Error = Error;

    /// try_from converts a Bytes into a Vortex packet.
    fn try_from(bytes: Bytes) -> Result<Self> {
        let mut bytes = BytesMut::from(bytes);
        let header = bytes.split_to(HEADER_SIZE);
        let value = bytes.freeze();
        let header: Header = header.freeze().try_into()?;

        // Check if the value length matches the specified length.
        if value.len() != header.length as usize {
            return Err(Error::InvalidLength(format!(
                "value len {} != declared length {}",
                value.len(),
                header.length
            )));
        }

        (header.tag, header, value).try_into()
    }
}

/// Implement From<PieceContent> for Bytes.
impl From<Vortex> for Bytes {
    /// from converts a Vortex packet to Bytes.
    fn from(packet: Vortex) -> Self {
        let (header, value) = match packet {
<<<<<<< HEAD
            Vortex::DownloadPiece(header, download_piece) => {
                (header, Into::<Bytes>::into(download_piece.clone()))
            }
            Vortex::PieceContent(header, piece_content) => {
                (header, Into::<Bytes>::into(piece_content.clone()))
            }
            Vortex::DownloadPersistentCachePiece(header, download_piece) => {
                (header, Into::<Bytes>::into(download_piece.clone()))
            }
=======
            Vortex::DownloadPiece(header, download_piece) => (header, download_piece.into()),
>>>>>>> af16e18b
            Vortex::Reserved(header) => (header, Bytes::new()),
            Vortex::Close(header) => (header, Bytes::new()),
            Vortex::Error(header, err) => (header, err.into()),
            _ => panic!("unsupported packet type for conversion to Bytes"),
        };

        let mut bytes = BytesMut::with_capacity(HEADER_SIZE + value.len());
        bytes.put_u8(header.id);
        bytes.put_u8(header.tag.into());
        bytes.put_u32(value.len() as u32);
        bytes.extend_from_slice(&value);
        bytes.freeze()
    }
}

/// Implement TryFrom<(tlv::Tag, Header, Bytes)> for Vortex.
impl TryFrom<(tlv::Tag, Header, Bytes)> for Vortex {
    type Error = Error;

    /// try_from converts a tuple of Tag, Header, and Bytes into a Vortex packet.
    fn try_from((tag, header, value): (tlv::Tag, Header, Bytes)) -> Result<Self> {
        if value.len() > MAX_VALUE_SIZE {
            return Err(Error::InvalidLength(format!(
                "value length {} exceeds maximum allowed size of {} bytes",
                value.len(),
                MAX_VALUE_SIZE
            )));
        }

        match tag {
            tlv::Tag::DownloadPiece => {
                let download_piece = tlv::download_piece::DownloadPiece::try_from(value)?;
                Ok(Vortex::DownloadPiece(header, download_piece))
            }
<<<<<<< HEAD
            tlv::Tag::PieceContent => {
                let piece_content = tlv::piece_content::PieceContent::try_from(value)?;
                Ok(Vortex::PieceContent(header, piece_content))
            }
            tlv::Tag::DownloadPersistentCachePiece => {
                let download_piece = tlv::download_piece::DownloadPiece::try_from(value)?;
                Ok(Vortex::DownloadPersistentCachePiece(header, download_piece))
            }
=======
>>>>>>> af16e18b
            tlv::Tag::Reserved(_) => Ok(Vortex::Reserved(header)),
            tlv::Tag::Close => Ok(Vortex::Close(header)),
            tlv::Tag::Error => {
                let err = tlv::error::Error::try_from(value)?;
                Ok(Vortex::Error(header, err))
            }
            _ => panic!("unsupported tag for Vortex packet"),
        }
    }
}

#[cfg(test)]
mod tests {
    use super::*;
    use crate::tlv::Tag;
    use bytes::Bytes;

    #[test]
    fn test_header_new() {
        let tag = Tag::DownloadPiece;
        let value_length = 1024;
        let header = Header::new(tag, value_length);

        assert_eq!(header.tag, tag);
        assert_eq!(header.length, value_length);
        assert!(header.id <= 254);
    }

    #[test]
    fn test_header_try_from_bytes_success() {
        let mut bytes = BytesMut::with_capacity(HEADER_SIZE);
        bytes.put_u8(42);
        bytes.put_u8(Tag::DownloadPiece.into());
        bytes.put_u32(1024);
        let bytes = bytes.freeze();
        let header = Header::try_from(bytes).unwrap();

        assert_eq!(header.id, 42);
        assert_eq!(header.tag, Tag::DownloadPiece);
        assert_eq!(header.length, 1024);
    }

    #[test]
    fn test_header_try_from_bytes_invalid_size() {
        let bytes = Bytes::from(vec![1, 2, 3]);
        let result = Header::try_from(bytes);
        assert!(matches!(result, Err(Error::InvalidPacket(_))));
    }

    #[test]
    fn test_header_to_bytes() {
        let tag = Tag::Close;
        let header = Header {
            id: 123,
            tag,
            length: 2048,
        };
        let bytes: Bytes = header.into();

        assert_eq!(bytes.len(), HEADER_SIZE);
        assert_eq!(bytes[0], 123);
        assert_eq!(bytes[1], tag.into());
        assert_eq!(
            u32::from_be_bytes(bytes[2..HEADER_SIZE].try_into().unwrap()),
            2048
        );
    }

    #[test]
    fn test_new_download_piece() {
        let tag = Tag::DownloadPiece;
        let mut value = BytesMut::with_capacity(68);
        value.extend_from_slice("a".repeat(64).as_bytes());
        value.put_u32(42);
        let packet = Vortex::new(tag, value.clone().freeze()).unwrap();

        assert_eq!(packet.id(), packet.id());
        assert_eq!(packet.tag(), tag);
        assert_eq!(packet.length(), value.len());
    }

    #[test]
    fn test_close() {
        let tag = Tag::Close;
        let value = Bytes::new();
        let packet = Vortex::new(tag, value.clone()).unwrap();

        assert_eq!(packet.tag(), tag);
        assert_eq!(packet.length(), value.len());
    }

    #[test]
<<<<<<< HEAD
    fn test_new_download_persistent_cache_piece() {
        let tag = Tag::DownloadPersistentCachePiece;
        let value = Bytes::from("a".repeat(32) + "-42");
        let packet = Vortex::new(tag, value.clone()).expect("Failed to create Vortex packet");

        assert_eq!(packet.id(), packet.id());
        assert_eq!(packet.tag(), &tag);
        assert_eq!(packet.length(), value.len());
    }

    #[test]
    fn test_vortex_from_bytes() {
        let value = b"test data";
        let packet = Vortex::new(Tag::PieceContent, Bytes::from_static(value))
            .expect("Failed to create packet");
        let tag = *packet.tag();
        let length = packet.length();
=======
    fn test_error_handling() {
        let value = vec![0; MAX_VALUE_SIZE + 1];
        let result = Vortex::new(Tag::PieceContent, value.into());
>>>>>>> af16e18b

        assert!(matches!(result, Err(Error::InvalidLength(_))));
    }

    #[test]
    fn test_vortex_try_from_bytes_success() {
        let tag = Tag::Close;
        let header = Header::new(tag, 0);
        let header_bytes: Bytes = header.clone().into();
        let value = Bytes::new();

        let mut packet_bytes = BytesMut::new();
        packet_bytes.extend_from_slice(&header_bytes);
        packet_bytes.extend_from_slice(&value);
        let packet = Vortex::try_from(packet_bytes.freeze()).unwrap();

        assert_eq!(packet.tag(), tag);
        assert_eq!(packet.length(), 0);
    }

    #[test]
    fn test_vortex_try_from_bytes_length_mismatch() {
        let tag = Tag::Close;
        let header = Header {
            id: 1,
            tag,
            length: 5,
        };
        let header_bytes: Bytes = header.into();
        let value = Bytes::from("test");

        let mut packet_bytes = BytesMut::new();
        packet_bytes.extend_from_slice(&header_bytes);
        packet_bytes.extend_from_slice(&value);
        let result = Vortex::try_from(packet_bytes.freeze());

        assert!(matches!(result, Err(Error::InvalidLength(_))));
    }

    #[test]
    fn test_vortex_to_bytes_download_piece() {
        let tag = Tag::DownloadPiece;
        let mut value = BytesMut::with_capacity(68);
        value.extend_from_slice("a".repeat(64).as_bytes());
        value.put_u32(42);
        let packet = Vortex::new(tag, value.clone().freeze()).unwrap();
        let bytes: Bytes = packet.into();

        assert_eq!(bytes.len(), HEADER_SIZE + value.len());
    }

    #[test]
    fn test_vortex_to_bytes_reserved() {
        let tag = Tag::Reserved(50);
        let packet = Vortex::new(tag, Bytes::new()).unwrap();
        let bytes: Bytes = packet.into();

        assert_eq!(bytes.len(), HEADER_SIZE);
    }

    #[test]
    fn test_vortex_to_bytes_close() {
        let tag = Tag::Close;
        let packet = Vortex::new(tag, Bytes::new()).unwrap();
        let bytes: Bytes = packet.into();

        assert_eq!(bytes.len(), HEADER_SIZE);
    }

    #[test]
    fn test_vortex_to_bytes_error() {
        let tag = Tag::Error;
        let value = Bytes::from("error details");
        let packet = Vortex::new(tag, value.clone()).unwrap();
        let bytes: Bytes = packet.into();

        assert_eq!(bytes.len(), HEADER_SIZE + value.len());
    }

    #[test]
    fn test_max_value_size_boundary() {
        let tag = Tag::Reserved(50);
        let value = vec![0; MAX_VALUE_SIZE];
        let result = Vortex::new(tag, value.into());

        assert!(result.is_ok());
    }
}<|MERGE_RESOLUTION|>--- conflicted
+++ resolved
@@ -199,20 +199,12 @@
     #[inline]
     pub fn tag(&self) -> tlv::Tag {
         match self {
-<<<<<<< HEAD
-            Vortex::DownloadPiece(header, _) => &header.tag,
-            Vortex::PieceContent(header, _) => &header.tag,
-            Vortex::DownloadPersistentCachePiece(header, _) => &header.tag,
-            Vortex::Reserved(header) => &header.tag,
-            Vortex::Close(header) => &header.tag,
-            Vortex::Error(header, _) => &header.tag,
-=======
             Vortex::DownloadPiece(header, _) => header.tag,
             Vortex::PieceContent(header, _) => header.tag,
+            Vortex::DownloadPersistentCachePiece(header, _) => header.tag,
             Vortex::Reserved(header) => header.tag,
             Vortex::Close(header) => header.tag,
             Vortex::Error(header, _) => header.tag,
->>>>>>> af16e18b
         }
     }
 
@@ -220,20 +212,12 @@
     #[inline]
     pub fn length(&self) -> usize {
         match self {
-<<<<<<< HEAD
-            Vortex::DownloadPiece(header, _) => header.length,
-            Vortex::PieceContent(header, _) => header.length,
-            Vortex::DownloadPersistentCachePiece(header, _) => header.length,
-            Vortex::Reserved(header) => header.length,
-            Vortex::Close(header) => header.length,
-            Vortex::Error(header, _) => header.length,
-=======
             Vortex::DownloadPiece(header, _) => header.length as usize,
             Vortex::PieceContent(header, _) => header.length as usize,
+            Vortex::DownloadPersistentCachePiece(header, _) => header.length as usize,
             Vortex::Reserved(header) => header.length as usize,
             Vortex::Close(header) => header.length as usize,
             Vortex::Error(header, _) => header.length as usize,
->>>>>>> af16e18b
         }
     }
 
@@ -279,19 +263,8 @@
     /// from converts a Vortex packet to Bytes.
     fn from(packet: Vortex) -> Self {
         let (header, value) = match packet {
-<<<<<<< HEAD
-            Vortex::DownloadPiece(header, download_piece) => {
-                (header, Into::<Bytes>::into(download_piece.clone()))
-            }
-            Vortex::PieceContent(header, piece_content) => {
-                (header, Into::<Bytes>::into(piece_content.clone()))
-            }
-            Vortex::DownloadPersistentCachePiece(header, download_piece) => {
-                (header, Into::<Bytes>::into(download_piece.clone()))
-            }
-=======
             Vortex::DownloadPiece(header, download_piece) => (header, download_piece.into()),
->>>>>>> af16e18b
+            Vortex::DownloadPersistentCachePiece(header, download_piece) => (header, download_piece.into()),
             Vortex::Reserved(header) => (header, Bytes::new()),
             Vortex::Close(header) => (header, Bytes::new()),
             Vortex::Error(header, err) => (header, err.into()),
@@ -326,17 +299,10 @@
                 let download_piece = tlv::download_piece::DownloadPiece::try_from(value)?;
                 Ok(Vortex::DownloadPiece(header, download_piece))
             }
-<<<<<<< HEAD
-            tlv::Tag::PieceContent => {
-                let piece_content = tlv::piece_content::PieceContent::try_from(value)?;
-                Ok(Vortex::PieceContent(header, piece_content))
-            }
             tlv::Tag::DownloadPersistentCachePiece => {
                 let download_piece = tlv::download_piece::DownloadPiece::try_from(value)?;
                 Ok(Vortex::DownloadPersistentCachePiece(header, download_piece))
             }
-=======
->>>>>>> af16e18b
             tlv::Tag::Reserved(_) => Ok(Vortex::Reserved(header)),
             tlv::Tag::Close => Ok(Vortex::Close(header)),
             tlv::Tag::Error => {
@@ -429,7 +395,6 @@
     }
 
     #[test]
-<<<<<<< HEAD
     fn test_new_download_persistent_cache_piece() {
         let tag = Tag::DownloadPersistentCachePiece;
         let value = Bytes::from("a".repeat(32) + "-42");
@@ -441,17 +406,9 @@
     }
 
     #[test]
-    fn test_vortex_from_bytes() {
-        let value = b"test data";
-        let packet = Vortex::new(Tag::PieceContent, Bytes::from_static(value))
-            .expect("Failed to create packet");
-        let tag = *packet.tag();
-        let length = packet.length();
-=======
     fn test_error_handling() {
         let value = vec![0; MAX_VALUE_SIZE + 1];
         let result = Vortex::new(Tag::PieceContent, value.into());
->>>>>>> af16e18b
 
         assert!(matches!(result, Err(Error::InvalidLength(_))));
     }
