/*
 *     Copyright 2025 The Dragonfly Authors
 *
 * Licensed under the Apache License, Version 2.0 (the "License");
 * you may not use this file except in compliance with the License.
 * You may obtain a copy of the License at
 *
 *      http://www.apache.org/licenses/LICENSE-2.0
 *
 * Unless required by applicable law or agreed to in writing, software
 * distributed under the License is distributed on an "AS IS" BASIS,
 * WITHOUT WARRANTIES OR CONDITIONS OF ANY KIND, either express or implied.
 * See the License for the specific language governing permissions and
 * limitations under the License.
 */

use crate::error::{Error, Result};
use bytes::{BufMut, Bytes, BytesMut};
use rand::prelude::*;

pub mod error;
pub mod tlv;

/// HEADER_SIZE is the size of the Vortex packet header including the packet identifier, tag, and
/// length.
pub const HEADER_SIZE: usize = 6;

/// MAX_VALUE_SIZE is the maximum size of the value field (4 GiB).
const MAX_VALUE_SIZE: usize = 4 * 1024 * 1024 * 1024;

/// Header represents the Vortex packet header.
#[derive(Debug, Clone)]
pub struct Header {
    id: u8,
    tag: tlv::Tag,
    length: usize,
}

/// Vortex Protocol
///
/// Vortex is a peer-to-peer (P2P) file transfer protocol using TLV (Tag-Length-Value) format for
/// efficient and flexible data transmission. Designed for reliable and scalable file sharing.
///
/// Packet Format:
///     - Packet Identifier (8 bits): Uniquely identifies each packet
///     - Tag (8 bits): Specifies data type in value field
///     - Length (32 bits): Indicates Value field length, up to 4 GiB
///     - Value (variable): Actual data content, maximum 1 GiB
///
/// Protocol Format:
///
/// ```text
/// -------------------------------------------------------------------------------------------------
/// |                            |                   |                    |                         |
/// | Packet Identifier (8 bits) |    Tag (8 bits)   |  Length (32 bits)  |   Value (up to 4 GiB)   |
/// |                            |                   |                    |                         |
/// -------------------------------------------------------------------------------------------------
/// ```
///
/// For more information, please refer to the [Vortex Protocol](https://github.com/dragonflyoss/vortex/blob/main/docs/README.md).
#[derive(Debug, Clone)]
pub enum Vortex {
    DownloadPiece(Header, tlv::download_piece::DownloadPiece),
    PieceContent(Header, tlv::piece_content::PieceContent),
    DownloadPersistentCachePiece(Header, tlv::download_piece::DownloadPiece),
    Reserved(Header),
    Close(Header),
    Error(Header, tlv::error::Error),
}

/// Vortex implements the Vortex functions.
impl Vortex {
    /// Creates a new Vortex packet.
    pub fn new(tag: tlv::Tag, value: Bytes) -> Result<Self> {
        let mut rng = thread_rng();
        let header = Header {
            id: rng.gen(),
            tag,
            length: value.len(),
        };

        (tag, header, value).try_into()
    }

    /// id returns the packet identifier of the Vortex packet.
    #[inline]
    pub fn id(&self) -> u8 {
        match self {
<<<<<<< HEAD
            Vortex::DownloadPiece(header, _) => header.packet_id,
            Vortex::PieceContent(header, _) => header.packet_id,
            Vortex::DownloadPersistentCachePiece(header, _) => header.packet_id,
            Vortex::Reserved(header) => header.packet_id,
            Vortex::Close(header) => header.packet_id,
            Vortex::Error(header, _) => header.packet_id,
=======
            Vortex::DownloadPiece(header, _) => header.id,
            Vortex::PieceContent(header, _) => header.id,
            Vortex::Reserved(header) => header.id,
            Vortex::Close(header) => header.id,
            Vortex::Error(header, _) => header.id,
>>>>>>> c0ce2208
        }
    }

    /// tag returns the tag of the Vortex packet.
    #[inline]
    pub fn tag(&self) -> &tlv::Tag {
        match self {
            Vortex::DownloadPiece(header, _) => &header.tag,
            Vortex::PieceContent(header, _) => &header.tag,
            Vortex::DownloadPersistentCachePiece(header, _) => &header.tag,
            Vortex::Reserved(header) => &header.tag,
            Vortex::Close(header) => &header.tag,
            Vortex::Error(header, _) => &header.tag,
        }
    }

    /// length returns the length of the value field.
    #[inline]
    pub fn length(&self) -> usize {
        match self {
            Vortex::DownloadPiece(header, _) => header.length,
            Vortex::PieceContent(header, _) => header.length,
            Vortex::DownloadPersistentCachePiece(header, _) => header.length,
            Vortex::Reserved(header) => header.length,
            Vortex::Close(header) => header.length,
            Vortex::Error(header, _) => header.length,
        }
    }

    /// header returns a reference to the packet header.
    #[inline]
    pub fn header(&self) -> &Header {
        match self {
            Vortex::DownloadPiece(header, _) => header,
            Vortex::PieceContent(header, _) => header,
            Vortex::Reserved(header) => header,
            Vortex::Close(header) => header,
            Vortex::Error(header, _) => header,
        }
    }
}

/// Implement TryFrom<Bytes> for Vortex.
impl TryFrom<Bytes> for Vortex {
    type Error = Error;

    /// try_from converts a Bytes into a Vortex packet.
    fn try_from(bytes: Bytes) -> Result<Self> {
        if bytes.len() < HEADER_SIZE {
            return Err(Error::InvalidPacket(format!(
                "expected min {HEADER_SIZE} bytes, got {}",
                bytes.len()
            )));
        }

        let mut bytes = BytesMut::from(bytes);
        let header = bytes.split_to(HEADER_SIZE);
        let value = bytes.freeze();
        let id = header[0];
        let tag = header[1]
            .try_into()
            .map_err(|err| Error::InvalidPacket(format!("invalid tag value: {:?}", err)))?;
        let length = u32::from_be_bytes(header[2..HEADER_SIZE].try_into()?) as usize;

        // Check if the value length matches the specified length.
        if value.len() != length {
            return Err(Error::InvalidLength(format!(
                "value len {} != declared length {}",
                value.len(),
                length
            )));
        }

        (tag, Header { id, tag, length }, value).try_into()
    }
}

/// Implement From<PieceContent> for Bytes.
impl From<Vortex> for Bytes {
    /// from converts a Vortex packet to Bytes.
    fn from(packet: Vortex) -> Self {
        let (header, value) = match packet {
            Vortex::DownloadPiece(header, download_piece) => {
                (header, Into::<Bytes>::into(download_piece.clone()))
            }
            Vortex::PieceContent(header, piece_content) => {
                (header, Into::<Bytes>::into(piece_content.clone()))
            }
            Vortex::DownloadPersistentCachePiece(header, download_piece) => {
                (header, Into::<Bytes>::into(download_piece.clone()))
            }
            Vortex::Reserved(header) => (header, Bytes::new()),
            Vortex::Close(header) => (header, Bytes::new()),
            Vortex::Error(header, err) => (header, Into::<Bytes>::into(err.clone())),
        };

        let mut bytes = BytesMut::with_capacity(HEADER_SIZE + value.len());
        bytes.put_u8(header.id);
        bytes.put_u8(header.tag.into());
        bytes.put_u32(value.len() as u32);
        bytes.extend_from_slice(&value);
        bytes.freeze()
    }
}

/// Implement TryFrom<(tlv::Tag, Header, Bytes)> for Vortex.
impl TryFrom<(tlv::Tag, Header, Bytes)> for Vortex {
    type Error = Error;

    /// try_from converts a tuple of Tag, Header, and Bytes into a Vortex packet.
    fn try_from((tag, header, value): (tlv::Tag, Header, Bytes)) -> Result<Self> {
        match tag {
            tlv::Tag::DownloadPiece => {
                let download_piece = tlv::download_piece::DownloadPiece::try_from(value)?;
                Ok(Vortex::DownloadPiece(header, download_piece))
            }
            tlv::Tag::PieceContent => {
                let piece_content = tlv::piece_content::PieceContent::try_from(value)?;
                Ok(Vortex::PieceContent(header, piece_content))
            }
            tlv::Tag::DownloadPersistentCachePiece => {
                let download_piece = tlv::download_piece::DownloadPiece::try_from(value)?;
                Ok(Vortex::DownloadPersistentCachePiece(header, download_piece))
            }
            tlv::Tag::Reserved(_) => Ok(Vortex::Reserved(header)),
            tlv::Tag::Close => Ok(Vortex::Close(header)),
            tlv::Tag::Error => {
                let err = tlv::error::Error::try_from(value)?;
                Ok(Vortex::Error(header, err))
            }
        }
    }
}

#[cfg(test)]
mod tests {
    use super::*;
    use crate::tlv::Tag;
    use bytes::Bytes;

    #[test]
    fn test_new_download_piece() {
        let tag = Tag::DownloadPiece;
        let value = Bytes::from("a".repeat(32) + "-42");
        let packet = Vortex::new(tag, value.clone()).expect("Failed to create Vortex packet");

        assert_eq!(packet.id(), packet.id());
        assert_eq!(packet.tag(), &tag);
        assert_eq!(packet.length(), value.len());
    }

    #[test]
    fn test_new_piece_content() {
        let value = b"piece content";
        let packet = Vortex::new(Tag::PieceContent, Bytes::from_static(value))
            .expect("Failed to create packet");

        assert_eq!(packet.tag(), &Tag::PieceContent);
        assert_eq!(packet.length(), value.len());
    }

    #[test]
<<<<<<< HEAD
    fn test_new_download_persistent_cache_piece() {
        let tag = Tag::DownloadPersistentCachePiece;
        let value = Bytes::from("a".repeat(32) + "-42");
        let packet = Vortex::new(tag, value.clone()).expect("Failed to create Vortex packet");

        assert_eq!(packet.packet_id(), packet.packet_id());
        assert_eq!(packet.tag(), &tag);
        assert_eq!(packet.length(), value.len());
    }

    #[test]
    fn test_from_bytes() {
=======
    fn test_vortex_from_bytes() {
>>>>>>> c0ce2208
        let value = b"test data";
        let packet = Vortex::new(Tag::PieceContent, Bytes::from_static(value))
            .expect("Failed to create packet");
        let tag = *packet.tag();
        let length = packet.length();

        let bytes: Bytes = packet.into();
        let deserialized: Vortex = bytes.try_into().expect("Failed to deserialize packet");

        assert_eq!(tag, deserialized.tag().clone());
        assert_eq!(length, deserialized.length());
    }

    #[test]
    fn test_vortex_to_bytes() {
        let value = b"test data";
        let packet = Vortex::new(Tag::PieceContent, Bytes::from_static(value))
            .expect("Failed to create packet");
        let bytes: Bytes = packet.into();

        assert_eq!(bytes.len(), HEADER_SIZE + value.len());
    }

    #[test]
    fn test_close() {
        let tag = Tag::Close;
        let value = Bytes::new();
        let packet = Vortex::new(tag, value.clone()).expect("Failed to create Vortex packet");

        assert_eq!(packet.tag(), &tag);
        assert_eq!(packet.length(), value.len());
    }

    #[test]
    fn test_error_handling() {
        let value = vec![0; MAX_VALUE_SIZE + 1];
        let result = Vortex::new(Tag::PieceContent, value.into());

        assert!(matches!(result, Err(Error::InvalidLength(_))));
    }
}<|MERGE_RESOLUTION|>--- conflicted
+++ resolved
@@ -86,20 +86,12 @@
     #[inline]
     pub fn id(&self) -> u8 {
         match self {
-<<<<<<< HEAD
-            Vortex::DownloadPiece(header, _) => header.packet_id,
-            Vortex::PieceContent(header, _) => header.packet_id,
-            Vortex::DownloadPersistentCachePiece(header, _) => header.packet_id,
-            Vortex::Reserved(header) => header.packet_id,
-            Vortex::Close(header) => header.packet_id,
-            Vortex::Error(header, _) => header.packet_id,
-=======
             Vortex::DownloadPiece(header, _) => header.id,
             Vortex::PieceContent(header, _) => header.id,
+            Vortex::DownloadPersistentCachePiece(header, _) => header.id,
             Vortex::Reserved(header) => header.id,
             Vortex::Close(header) => header.id,
             Vortex::Error(header, _) => header.id,
->>>>>>> c0ce2208
         }
     }
 
@@ -262,22 +254,18 @@
     }
 
     #[test]
-<<<<<<< HEAD
     fn test_new_download_persistent_cache_piece() {
         let tag = Tag::DownloadPersistentCachePiece;
         let value = Bytes::from("a".repeat(32) + "-42");
         let packet = Vortex::new(tag, value.clone()).expect("Failed to create Vortex packet");
 
-        assert_eq!(packet.packet_id(), packet.packet_id());
+        assert_eq!(packet.id(), packet.id());
         assert_eq!(packet.tag(), &tag);
         assert_eq!(packet.length(), value.len());
     }
 
     #[test]
-    fn test_from_bytes() {
-=======
     fn test_vortex_from_bytes() {
->>>>>>> c0ce2208
         let value = b"test data";
         let packet = Vortex::new(Tag::PieceContent, Bytes::from_static(value))
             .expect("Failed to create packet");
